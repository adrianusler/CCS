""" This module constructs and solves the spline objective"""
import logging

import numpy as np
import matplotlib.pyplot as plt
from cvxopt import matrix, solvers
from scipy.linalg import block_diag

import ccs.spline_functions as sf

logger = logging.getLogger(__name__)


class Objective():
    """  Objective function for ccs method """

    def __init__(self, l_twb, sto, ref_E, c='C', RT=None, RF=1e-6, switch=False, ST=None):
        """ Generates Objective class object
        
        Args:
            l_twb (list): list of Twobody class objects.
            sto (ndarray): An array containing number of atoms of each type.
            ref_E (ndarray): Reference energies.
            c (str, optional): Type of solver. Defaults to 'C'.
            RT ([type], optional): Regularization Type. Defaults to None.
            RF ([type], optional): Regularization factor. Defaults to 1e-6.
            switch (bool, optional): switch condition. Defaults to False.
            ST ([type], optional): switch search where there is data. Defaults to None.
        """
        self.l_twb = l_twb
        self.sto = sto
        self.ref_E = np.asarray(ref_E)
        self.c = c
        self.RT = RT
        self.RF = RF
        self.switch = switch
        self.cols_sto = sto.shape[1]
        self.NP = len(l_twb)
        self.cparams = [self.l_twb[i].cols for i in range(self.NP)]
        self.ns = len(ref_E)
        logger.debug(" The reference energy : \n %s", self.ref_E)

    @staticmethod
    def solver(P, q, G, h, MAXITER=300, tol=(1e-10, 1e-10, 1e-10)):
        """ The solver for the objective
        
        Args:
            P (matrix): P matrix as per standard Quadratic Programming(QP) notation.
            q (matrix): q matrix as per standard QP notation.
            G (matrix): G matrix as per standard QP notation.
            h (matrix): h matrix as per standard QP notation
            MAXITER (int, optional): Maximum iteration steps. Defaults to 300.
            tol (tuple, optional): Tolerance value of the solution. Defaults to (1e-10, 1e-10, 1e-10).
        
        Returns:
            dictionary: The solution details are present in this dictionary
        """

        solvers.options['maxiters'] = MAXITER
        solvers.options['feastol'] = tol[0]
        solvers.options['abstol'] = tol[1]
        solvers.options['reltol'] = tol[2]
        sol = solvers.qp(P, q, G, h)
        return sol

    def eval_obj(self, x):
        """ mean square error function
        
        Args:
            x (ndarray): The solution for the objective.
        
        Returns:
            float: mean square error.
        """
        return np.format_float_scientific(np.sum((self.ref_E - (np.ravel(self.M.dot(x))))**2)/self.ns, precision=4)

    def plot(self, E_model, s_interval, s_a, x):
        """ function to plot the results
        
        Args:
            E_model (ndarray): Predicted energies via spline.
            s_interval (list): Spline interval.
            s_a (ndarray): Spline a coeffcients.
            x (ndarrray): The solution array.
        """

        fig = plt.figure()

        ax1 = fig.add_subplot(2, 2, 1)
        ax1.plot(E_model, self.ref_E, 'bo')
        ax1.set_xlabel('Predicted energies')
        ax1.set_ylabel('Ref. energies')
        z = np.polyfit(E_model, self.ref_E, 1)
        p = np.poly1d(z)
        ax1.plot(E_model, p(E_model), 'r--')

        ax2 = fig.add_subplot(2, 2, 2)
        ax2.scatter(s_interval[1:], s_a, c=[i < 0 for i in s_a])
        ax2.set_xlabel('Distance')
        ax2.set_ylabel('a coefficients')

        ax3 = fig.add_subplot(2, 2, 3)
        c = [i < 0 for i in x]
        ax3.scatter(s_interval[1:], x, c=c)
        ax3.set_ylabel('c coefficients')
        ax3.set_xlabel('Distance')

        ax4 = fig.add_subplot(2, 2, 4)
        n, bins, patches = plt.hist(x=np.ravel(
            self.l_twb[0].Dismat), bins=self.l_twb[0].interval, color='g', rwidth=0.85)
        ax4.set_ylabel('Frequency of a distance')
        ax4.set_xlabel('Spline interval')
        plt.tight_layout()
<<<<<<< HEAD
        plt.savefig('output.png')
#        plt.show()
=======
        plt.savefig('summary.png')
>>>>>>> 0f2ab486

    def solution(self):
        """ Function to solve the objective with constraints
        """
        self.M = self.get_M()
        P = matrix(np.transpose(self.M).dot(self.M))
        q = -1*matrix(np.transpose(self.M).dot(self.ref_E))
        N_switch_id = 0
        obj = np.zeros(self.l_twb[0].cols)
        sol_list = []
        if self.l_twb[0].Nswitch is None:
            for count, N_switch_id in enumerate(range(self.l_twb[0].Nknots+1)):
                G = self.get_G(N_switch_id)
                logger.debug(
                    "\n Nswitch_id : %d and G matrix:\n %s", N_switch_id, G)
                h = np.zeros(G.shape[1])
                sol = self.solver(P, q, matrix(G), matrix(h))
                obj[count] = self.eval_obj(sol['x'])
                sol_list.append(sol)

            mse = np.min(obj)
            opt_sol_index = np.ravel(np.argwhere(obj == mse))
            logger.info("\n The best switch is : %d", opt_sol_index)
            opt_sol = sol_list[opt_sol_index[0]]

        else:
            N_switch_id = self.l_twb[0].Nswitch
            G = self.get_G(N_switch_id)
            logger.debug(
                    "\n Nswitch_id : %d and G matrix:\n %s", N_switch_id, G)
            h = np.zeros(G.shape[1])
            opt_sol = self.solver(P, q, matrix(G), matrix(h))
            mse = float(self.eval_obj(opt_sol['x']))
            logger.debug(
                    "\n mse: %s \n",mse)

        x = np.array(opt_sol['x'])
        E_model=np.ravel(self.M.dot(x))
        curvatures = x[0:self.cparams[0]]
        epsilon = x[-self.cols_sto:]
        logger.info("\n The optimal solution is : \n %s", x)
        logger.info("\n The optimal curvatures are:\n%s\nepsilon:%s",
                    curvatures, epsilon)
#
        s_a = np.dot(self.l_twb[0].A, curvatures)
        s_b = np.dot(self.l_twb[0].B, curvatures)
        s_c = np.dot(self.l_twb[0].C, curvatures)
        s_d = np.dot(self.l_twb[0].D, curvatures)
#
        sf.write_error(E_model, self.ref_E, mse)
        splcoeffs = np.hstack((s_a, s_b, s_c, s_d))
<<<<<<< HEAD
#   #     splderivs = sf.spline_eval012(s_a,s_b,s_c,s_d,self.l_twb[0].Rmin,self.l_twb[0].Rcut,self.l_twb[0].Rmin,self.l_twb[0].dx,self.l_twb[0].interval)
#   #     s_a = np.insert(s_a,0,splderivs[0])
#   #     splcoeffs = sf.get_spline_coeffs(self.l_twb[0].interval,s_a,splderivs[1],0)
#   #     print (type(splcoeffs))
=======
>>>>>>> 0f2ab486
        sf.write_splinecoeffs(self.l_twb[0], splcoeffs)
        self.plot(E_model, self.l_twb[0].interval, s_a, s_c)



    def get_M(self):
        """ Returns the M matrix 
        
        Returns:
            ndarray: The M matrix
        """
        v = self.l_twb[0].v
        logger.debug("\n The first v matrix is:\n %s", v)
        logger.debug("\n Shape of the first v matrix is:\t%s", v.shape)
        logger.debug("\n The stochiometry matrix is:\n%s", self.sto)
        if self.NP == 1:
            m = np.hstack((v, self.sto))
            logger.debug("\n The m  matrix is:\n %s \n shape:%s", m, m.shape)
            return m
        else:
            for i in range(1, self.NP):
                logger.debug("\n The %d pair v matrix is :\n %s",
                             i+1, self.l_twb[i].v)
                v = np.hstack((v, self.l_twb[i].v))
                logger.debug(
                    "\n The v  matrix shape after stacking :\t %s", v.shape)
            m = np.hstack((v, self.sto))
            return m

    def get_G(self, n_switch):
        """ returns constraints matrix
        
        Args:
            n_switch (int): switching point to cahnge signs of curvatures.
        
        Returns:
            ndarray: returns G matrix
        """
        g = block_diag(-1*np.identity(n_switch),
                       np.identity(self.l_twb[0].cols-n_switch))
        logger.debug("\n g matrix:\n%s", g)
        if self.NP == 1:
            G = block_diag(g, np.identity(self.cols_sto))
            return G
        else:
            for elem in range(1, self.NP):
                tmp_G = block_diag(g, -1*np.identity(self.l_twb[elem].cols))
                g = tmp_G
        G = block_diag(g, self.cols_sto)
        return G<|MERGE_RESOLUTION|>--- conflicted
+++ resolved
@@ -111,12 +111,7 @@
         ax4.set_ylabel('Frequency of a distance')
         ax4.set_xlabel('Spline interval')
         plt.tight_layout()
-<<<<<<< HEAD
-        plt.savefig('output.png')
-#        plt.show()
-=======
         plt.savefig('summary.png')
->>>>>>> 0f2ab486
 
     def solution(self):
         """ Function to solve the objective with constraints
@@ -168,13 +163,10 @@
 #
         sf.write_error(E_model, self.ref_E, mse)
         splcoeffs = np.hstack((s_a, s_b, s_c, s_d))
-<<<<<<< HEAD
 #   #     splderivs = sf.spline_eval012(s_a,s_b,s_c,s_d,self.l_twb[0].Rmin,self.l_twb[0].Rcut,self.l_twb[0].Rmin,self.l_twb[0].dx,self.l_twb[0].interval)
 #   #     s_a = np.insert(s_a,0,splderivs[0])
 #   #     splcoeffs = sf.get_spline_coeffs(self.l_twb[0].interval,s_a,splderivs[1],0)
 #   #     print (type(splcoeffs))
-=======
->>>>>>> 0f2ab486
         sf.write_splinecoeffs(self.l_twb[0], splcoeffs)
         self.plot(E_model, self.l_twb[0].interval, s_a, s_c)
 
