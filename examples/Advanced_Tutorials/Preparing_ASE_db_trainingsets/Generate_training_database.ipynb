{
 "cells": [
  {
   "cell_type": "markdown",
   "metadata": {},
   "source": [
    "# JUPYTER NOTEBOOK EXAMPLE: REPULSIVE FITTING FOR DFTB USING TWO ASE-DATABASES\n",
    "## 1. Import modules\n",
    "Import the modules needed to generate the training data."
   ]
  },
  {
   "cell_type": "code",
<<<<<<< HEAD
   "execution_count": 1,
=======
   "execution_count": null,
>>>>>>> 39e4b3cc
   "metadata": {},
   "outputs": [],
   "source": [
    "from ccs_fit.scripts.ccs_build_db import ccs_build_db as ccs_build_db"
   ]
  },
  {
   "cell_type": "markdown",
   "metadata": {},
   "source": [
    "## 2. Build ASE database(s)\n",
    "A training-set can be conveniently collected in an ASE database. In the case of DFTB repulsive fitting we can make two separate databases, one with the DFT-data and one with corresponding DFTB-data. The database(s) will contain forces and energies. A list ('file_list') specifying the folders where the DFT (and DFTB) outputs are stored should be provided. In the case of DFTB repulsive fitting each line of 'file_list' should contain two columns, the first giving the location of the DFT data and the second the corresponding DFTB data. At the moment, DFT output is assumed to be in the form of a VASP 'OUTCAR'-file, and the DFTB data in the form of a 'detailed.out' file."
   ]
  },
  {
   "cell_type": "code",
<<<<<<< HEAD
   "execution_count": 3,
   "metadata": {},
   "outputs": [
    {
     "name": "stderr",
     "output_type": "stream",
     "text": [
      "    Building data-bases: 100%|████████████████████████████████████████████████████████████████████████████████████████████████████████████████████████████████████████████████████████████████████████████████████████████████████| 3/3 [00:00<00:00, 49.15it/s]\n"
     ]
    }
   ],
=======
   "execution_count": null,
   "metadata": {},
   "outputs": [],
>>>>>>> 39e4b3cc
   "source": [
    "ccs_build_db(mode='DFTB', DFT_DB='DFT.db', DFTB_DB='DFTB.db',file_list='trainset.list',overwrite=True)"
   ]
  },
  {
   "cell_type": "markdown",
   "metadata": {
    "tags": []
   },
   "source": [
    "## 3. Inspecting the databases\n",
    "The database(s) can be inspected using the 'ase db' and ase gui' commands of ASE."
   ]
  },
  {
   "cell_type": "code",
<<<<<<< HEAD
   "execution_count": 4,
   "metadata": {},
   "outputs": [
    {
     "name": "stdout",
     "output_type": "stream",
     "text": [
      "id|age|user    |formula|calculator|  energy|natoms| fmax|pbc|  volume|charge|   mass| smax\n",
      " 1| 2s|thism292|Si32   |unknown   |-142.214|    32|0.393|TTT|2199.839| 0.000|898.720|0.066\n",
      " 2| 2s|thism292|Si32   |unknown   |-146.004|    32|0.085|TTT|2873.267| 0.000|898.720|0.021\n",
      " 3| 2s|thism292|Si32   |unknown   |-140.007|    32|0.013|TTT|3117.690| 0.000|898.720|0.030\n",
      "Rows: 3\n",
      "Keys: PBE, key\n",
      "Traceback (most recent call last):\n",
      "  File \"/home/thism292/anaconda3/envs/CCS_fit/lib/python3.9/runpy.py\", line 197, in _run_module_as_main\n",
      "    return _run_code(code, main_globals, None,\n",
      "  File \"/home/thism292/anaconda3/envs/CCS_fit/lib/python3.9/runpy.py\", line 87, in _run_code\n",
      "    exec(code, run_globals)\n",
      "  File \"/home/thism292/anaconda3/envs/CCS_fit/lib/python3.9/site-packages/ase/gui/pipe.py\", line 32, in <module>\n",
      "    main()\n",
      "  File \"/home/thism292/anaconda3/envs/CCS_fit/lib/python3.9/site-packages/ase/gui/pipe.py\", line 28, in main\n",
      "    plt.show()\n",
      "  File \"/home/thism292/anaconda3/envs/CCS_fit/lib/python3.9/site-packages/matplotlib/pyplot.py\", line 421, in show\n",
      "    return _get_backend_mod().show(*args, **kwargs)\n",
      "  File \"/home/thism292/anaconda3/envs/CCS_fit/lib/python3.9/site-packages/matplotlib_inline/backend_inline.py\", line 90, in show\n",
      "    display(\n",
      "  File \"/home/thism292/anaconda3/envs/CCS_fit/lib/python3.9/site-packages/IPython/core/display_functions.py\", line 265, in display\n",
      "    print(*objs)\n",
      "ValueError: I/O operation on closed file.\n"
     ]
    }
   ],
=======
   "execution_count": null,
   "metadata": {},
   "outputs": [],
>>>>>>> 39e4b3cc
   "source": [
    "!ase db DFT.db\n",
    "!ase gui DFTB.db"
   ]
  },
  {
   "cell_type": "markdown",
   "metadata": {},
   "source": [
    "# Reset the notebook"
   ]
  },
  {
   "cell_type": "code",
   "execution_count": null,
   "metadata": {},
   "outputs": [],
   "source": [
    "!rm *.db"
   ]
  }
 ],
 "metadata": {
  "interpreter": {
   "hash": "31f2aee4e71d21fbe5cf8b01ff0e069b9275f58929596ceb00d14d90e3e16cd6"
  },
  "kernelspec": {
   "display_name": "CCS_fit",
   "language": "python",
   "name": "python3"
  },
  "language_info": {
   "codemirror_mode": {
    "name": "ipython",
    "version": 3
   },
   "file_extension": ".py",
   "mimetype": "text/x-python",
   "name": "python",
   "nbconvert_exporter": "python",
   "pygments_lexer": "ipython3",
   "version": "3.8.10"
  }
 },
 "nbformat": 4,
 "nbformat_minor": 4
}<|MERGE_RESOLUTION|>--- conflicted
+++ resolved
@@ -11,11 +11,7 @@
   },
   {
    "cell_type": "code",
-<<<<<<< HEAD
-   "execution_count": 1,
-=======
    "execution_count": null,
->>>>>>> 39e4b3cc
    "metadata": {},
    "outputs": [],
    "source": [
@@ -32,23 +28,9 @@
   },
   {
    "cell_type": "code",
-<<<<<<< HEAD
-   "execution_count": 3,
-   "metadata": {},
-   "outputs": [
-    {
-     "name": "stderr",
-     "output_type": "stream",
-     "text": [
-      "    Building data-bases: 100%|████████████████████████████████████████████████████████████████████████████████████████████████████████████████████████████████████████████████████████████████████████████████████████████████████| 3/3 [00:00<00:00, 49.15it/s]\n"
-     ]
-    }
-   ],
-=======
    "execution_count": null,
    "metadata": {},
    "outputs": [],
->>>>>>> 39e4b3cc
    "source": [
     "ccs_build_db(mode='DFTB', DFT_DB='DFT.db', DFTB_DB='DFTB.db',file_list='trainset.list',overwrite=True)"
    ]
@@ -65,44 +47,9 @@
   },
   {
    "cell_type": "code",
-<<<<<<< HEAD
-   "execution_count": 4,
-   "metadata": {},
-   "outputs": [
-    {
-     "name": "stdout",
-     "output_type": "stream",
-     "text": [
-      "id|age|user    |formula|calculator|  energy|natoms| fmax|pbc|  volume|charge|   mass| smax\n",
-      " 1| 2s|thism292|Si32   |unknown   |-142.214|    32|0.393|TTT|2199.839| 0.000|898.720|0.066\n",
-      " 2| 2s|thism292|Si32   |unknown   |-146.004|    32|0.085|TTT|2873.267| 0.000|898.720|0.021\n",
-      " 3| 2s|thism292|Si32   |unknown   |-140.007|    32|0.013|TTT|3117.690| 0.000|898.720|0.030\n",
-      "Rows: 3\n",
-      "Keys: PBE, key\n",
-      "Traceback (most recent call last):\n",
-      "  File \"/home/thism292/anaconda3/envs/CCS_fit/lib/python3.9/runpy.py\", line 197, in _run_module_as_main\n",
-      "    return _run_code(code, main_globals, None,\n",
-      "  File \"/home/thism292/anaconda3/envs/CCS_fit/lib/python3.9/runpy.py\", line 87, in _run_code\n",
-      "    exec(code, run_globals)\n",
-      "  File \"/home/thism292/anaconda3/envs/CCS_fit/lib/python3.9/site-packages/ase/gui/pipe.py\", line 32, in <module>\n",
-      "    main()\n",
-      "  File \"/home/thism292/anaconda3/envs/CCS_fit/lib/python3.9/site-packages/ase/gui/pipe.py\", line 28, in main\n",
-      "    plt.show()\n",
-      "  File \"/home/thism292/anaconda3/envs/CCS_fit/lib/python3.9/site-packages/matplotlib/pyplot.py\", line 421, in show\n",
-      "    return _get_backend_mod().show(*args, **kwargs)\n",
-      "  File \"/home/thism292/anaconda3/envs/CCS_fit/lib/python3.9/site-packages/matplotlib_inline/backend_inline.py\", line 90, in show\n",
-      "    display(\n",
-      "  File \"/home/thism292/anaconda3/envs/CCS_fit/lib/python3.9/site-packages/IPython/core/display_functions.py\", line 265, in display\n",
-      "    print(*objs)\n",
-      "ValueError: I/O operation on closed file.\n"
-     ]
-    }
-   ],
-=======
    "execution_count": null,
    "metadata": {},
    "outputs": [],
->>>>>>> 39e4b3cc
    "source": [
     "!ase db DFT.db\n",
     "!ase gui DFTB.db"
