--- conflicted
+++ resolved
@@ -8,10 +8,4 @@
 import ccs
 
 def test_import():
-<<<<<<< HEAD
-    print(ccs.__path__)
-    print(dir(ccs))
-    assert ccs.__version__, "CCS not successfully imported!"
-=======
-    assert ccs.__version__, "CCS not successfully imported as a regular package!"
->>>>>>> cb4e7957
+    assert ccs.__version__, "CCS not successfully imported as a regular package!"