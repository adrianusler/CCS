import ase.db as db
import os
import re
from ase.io import Trajectory, read, write

# from ase.calculators.neighborlist import *
from ase.calculators.singlepoint import SinglePointCalculator
import numpy as np
from sympy import E
from tqdm import tqdm
import copy
import sys
from ase.units import Bohr, Hartree


def ccs_build_db(
    mode=None,
    DFT_DB=None,
    DFTB_DB=None,
    file_list=None,
    greedy=False,
    greed_threshold=0.0001,
    overwrite=False,
    verbose=False,
):

    AUtoEvA = Hartree / Bohr

    if os.path.isfile(DFT_DB):
<<<<<<< HEAD
        raise Exception(
            "DFT database already exists. Please delete the file or use another file name."
        )
        
=======
        if overwrite:
            os.remove(DFT_DB)
        else:
            print(
                "DFT data-base allready exists. Please delete the file or use another file name."
            )
            sys.exit()
>>>>>>> 39e4b3cc
    DFT_DB = db.connect(DFT_DB)

    if mode == "DFTB":
        if os.path.isfile(DFTB_DB):
<<<<<<< HEAD
            raise Exception(
                "DFTB database already exists. Please delete the file or use another file name."
            )
=======
            if overwrite:
                os.remove(DFTB_DB)
            else:
                print(
                    "DFTB data-base allready exists. Please delete the file or use another file name."
                )
                sys.exit()
>>>>>>> 39e4b3cc
        DFTB_DB = db.connect(DFTB_DB)

    try:
        f = open(file_list, "r")
    except FileNotFoundError:
        print("training-set list not found.")
    L = len(f.readlines())
    f.close()
    f = open(file_list, "r")

    counter = 0
    for lns in tqdm(f, total=L, desc="    Building data-bases",):
        counter += 1
        lns = lns.split()
        DFT_FOLDER = lns[0]

        structure_DFT = read(DFT_FOLDER, index=-1)
        EDFT = structure_DFT.get_potential_energy()
        DFT_DB.write(structure_DFT, PBE=True, key=counter)

        # EXTRACT ALL REASONABLE STEPS?
        converged_indices = []
        Natoms = len(structure_DFT)
        if greedy and (mode != "DFTB"):
            try:
                f2 = open(DFT_FOLDER, "r")
                outcar = f2.read()
                f2.close
            except:
                print("Only implemeted for VASP OUTCAR-files.")

            NELM = int(re.findall("NELM   \=(.+?)\;", outcar)[0])
            indices = re.findall("Iteration(.+?)\(", outcar)
            all_energies = re.findall("entropy\=(.+?)e", outcar)
            all_energies = [float(x) / Natoms for x in all_energies]
            indices = [int(x) - 1 for x in indices]
            dE = re.findall("2. order\) :(.+?)\(", outcar)
            uindices = set(indices)
            converged_indices = []
            previous_E = EDFT
            for i in uindices:
                N_SCF = [(el == i) for el in indices]
                if (sum(N_SCF) < NELM) & (
                    abs(all_energies[i] - previous_E) > greed_threshold
                ):
                    converged_indices.append(i)
                    previous_E = all_energies[i]

            for i in converged_indices:
                counter += 1
                structure_DFT = read(DFT_FOLDER, index=i)
                EDFT = structure_DFT.get_potential_energy()
                DFT_DB.write(structure_DFT, PBE=True, key=counter)

        if mode == "DFTB":
            DFTB_FOLDER = lns[1]
            # READ DFTB
            structure_DFTB = copy.deepcopy(structure_DFT)
            f2 = open(DFTB_FOLDER, "r")
            time_to_read = False
            cnt = 0
            while True:
                next_line = f2.readline()

                if time_to_read and cnt < 1:
                    EDFTB = float(next_line) * Hartree
                    cnt += 1

                if "mermin_energy" in next_line:
                    time_to_read = True

                if not next_line:
                    break
            f2.close

            # READ DFTB FORCES
            Natoms = structure_DFTB.get_global_number_of_atoms()
            time_to_read = False
            DFTB_forces = np.zeros([Natoms, 3])
            while True:
                next_line = f2.readline()

                if time_to_read and acnt < Natoms - 1:
                    af = next_line.split()
                    DFTB_forces[acnt, 0] = float(af[0]) * AUtoEvA
                    DFTB_forces[acnt, 1] = float(af[1]) * AUtoEvA
                    DFTB_forces[acnt, 2] = float(af[2]) * AUtoEvA
                    acnt += 1

                if "forces" in next_line:
                    time_to_read = True
                    acnt = 0

                if not next_line:
                    break
            f2.close

            calculator = SinglePointCalculator(
                structure_DFTB, energy=EDFTB, free_energy=EDFTB, forces=DFTB_forces
            )

            structure_DFTB.calc = calculator
            structure_DFTB.get_potential_energy()
            structure_DFTB.get_forces()
            DFTB_DB.write(structure_DFTB, DFTB=True, key=counter)

    f.close()


def main():
    import argparse

    try:
        size = os.get_terminal_size()
        c = size.columns
        txt = "-"*c
        print("")
        print(txt)
        import art
        txt = art.text2art('CCS:Build DB')
        print(txt)
    except:
        pass

    parser = argparse.ArgumentParser(description='CCS fetching tool')
    parser.add_argument("-m", "--mode",         type=str, metavar="",
                        default='CCS',  help="Mode. Availble option: CCS, DFTB")
    parser.add_argument("-d", "--DFT_DB", type=str, metavar="",
                        default='DFT.db',  help="Name of DFT reference data-base")
    parser.add_argument("-dd", "--DFTB_DB", type=str, metavar="",
                        default=None,  help="Name of DFTB reference data-base")
    parser.add_argument("-g", "--greedy", type=bool,  metavar="",
                        default=False, help="Extract geometry optmization steps from OUTCAR")
    parser.add_argument("-gt", "--greed_threshold", type=float, metavar="",
                        default=0.0001, help="minimum energy difference between steps extracted using option -g")
    parser.add_argument("-v", "--verbose",
                        action="store_true", help="Verbose output")

    args = parser.parse_args()

    ccs_build_db(**vars(args))

    print("    USAGE:  ccs_build_db MODE [...] ")
    print(" ")
    print("    The following modes and inputs are supported:")
    print("")
    print("        CCS:  file_list(string) DFT.db(string) greedy(bool)")
    print("        DFTB: file_list(string) DFT.db(string) DFTB.db(string)")
    print(" ")

    assert sys.argv[1] in ["CCS", "CCS+Q", "DFTB"], "Mode not supported."
    
    mode = sys.argv[1]
    file_list = sys.argv[2]
    DFT_data = sys.argv[3]
    print("    Mode: ", mode)
    if mode == "CCS" or mode == "CCS+Q":
        greedy = bool(sys.argv[4])
        print("    DFT data base: ", DFT_data)
        print("    Greedy mode: ", greedy)
        print("")

        ccs_build_db(mode, DFT_DB=DFT_data, file_list=file_list, greedy=greedy)
    if mode == "DFTB":
        DFTB_data = sys.argv[4]
        print("    DFT data base: ", DFT_data)
        print("    DFTB data base: ", DFTB_data)
        print("")

        ccs_build_db(mode, DFT_DB=DFT_data,
                     DFTB_DB=DFTB_data, file_list=file_list)

    try:
        size = os.get_terminal_size()
        c = size.columns
        txt = "-"*c
        print(txt)
        print("")
    except:
        pass


if __name__ == "__main__":
    main()<|MERGE_RESOLUTION|>--- conflicted
+++ resolved
@@ -27,37 +27,21 @@
     AUtoEvA = Hartree / Bohr
 
     if os.path.isfile(DFT_DB):
-<<<<<<< HEAD
-        raise Exception(
-            "DFT database already exists. Please delete the file or use another file name."
-        )
-        
-=======
         if overwrite:
             os.remove(DFT_DB)
         else:
             print(
-                "DFT data-base allready exists. Please delete the file or use another file name."
+                "DFT database already exists. Please delete the file or use another file name."
             )
             sys.exit()
->>>>>>> 39e4b3cc
     DFT_DB = db.connect(DFT_DB)
 
     if mode == "DFTB":
         if os.path.isfile(DFTB_DB):
-<<<<<<< HEAD
-            raise Exception(
+            print(
                 "DFTB database already exists. Please delete the file or use another file name."
             )
-=======
-            if overwrite:
-                os.remove(DFTB_DB)
-            else:
-                print(
-                    "DFTB data-base allready exists. Please delete the file or use another file name."
-                )
-                sys.exit()
->>>>>>> 39e4b3cc
+            exit()
         DFTB_DB = db.connect(DFTB_DB)
 
     try:
